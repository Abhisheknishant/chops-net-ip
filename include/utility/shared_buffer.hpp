/** @file
 *
 *  @ingroup utility_module
 *
 *  @brief Reference counted byte buffer classes, both const and mutable versions.
 *
 *  The @c mutable_shared_buffer and @c const_shared_buffer classes provide byte
<<<<<<< HEAD
 *  buffer classes with internal reference counting. These classes are used within 
 *  the Chops Net library to manage data buffer lifetimes. The @c mutable_shared_buffer 
 *  class can be used to construct a data buffer, and then a @c const_shared_buffer can 
 *  be move constructed from the @c mutable_shared_buffer for use with the asynchronous 
 *  library functions (whether Chops Net or C++ Networking TS or Asio). Besides the 
 *  data buffer lifetime management, these utility classes eliminate data buffer copies.
=======
 *  oriented buffer classes with internal reference counting. These classes are
 *  used within the Chops Net library to manage data buffer lifetimes, but can also 
 *  be used in application code as utility buffer classes. The @c mutable_shared_buffer 
 *  class can be used to construct a data buffer, and then a @c const_shared_buffer can 
 *  be move constructed from the @c mutable_shared_buffer for use with asynchronous 
 *  library functions (whether Chops Net or C++ Networking TS or Asio). Besides the data 
 *  buffer lifetime management, these utility classes eliminate data buffer copies.
>>>>>>> b4520004
 *
 *  This code is based on and modified from Chris Kohlhoff's Asio example code. It has
 *  been significantly modified by adding a @c mutable_shared_buffer class as well as 
 *  adding convenience methods to the @c shared_const_buffer class.
 *
 *  Example code:
 *  @code
 *    ... fill in example code
 *  @endcode

 *  @authors Cliff Green, Chris Kohlhoff
 *  @date 2017
 *  @copyright Cliff Green, MIT License
 *
 */

#ifndef SHARED_BUFFER_HPP_INCLUDED
#define SHARED_BUFFER_HPP_INCLUDED

<<<<<<< HEAD
#include <cstddef> // std::byte
#include <vector>
#include <memory> // std::shared_ptr

=======
#include <optional>
>>>>>>> b4520004
#include <utility> // std::move, std::move_if_noexcept
#include <type_traits> // for noexcept specs
#include <cstring> // std::memcpy

namespace chops {

class const_shared_buffer;

/**
 *  @brief A mutable (modifiable) byte buffer class with convenience methods, internally 
 *  reference-counted for efficient copying.
 *
 *  This class provides ownership, copying, and lifetime management for byte oriented 
 *  buffers. In particular, it is designed to be used in conjunction with the 
 *  @c const_shared_buffer class for efficient transfer and correct lifetime management 
 *  of buffers in asynchronous libraries (such as the C++ Networking TS). In particular, 
 *  a reference counted buffer can be passed among multiple layers of software without 
 *  any one layer "owning" the buffer.
 *
 *  A std::byte pointer returned by the @c data method may be invalidated if the 
 *  @c mutable_shared_buffer is modified in any way (this follows the usual constraints
 *  on @c std::vector iterator invalidation).
 *
 *  This class is similar to @c const_shared_buffer, but with mutable characteristics.
 *  While the mutable version can be used with the C++ Networking TS facilities, the 
 *  @c const_shared_buffer class is specifically designed to be used with 
 *  C++ Networking TS buffers.
 *
 *  @note Modifying the underlying buffer of data (for example by writing bytes using the 
 *  @c data method, or appending data) will show up in any other @c mutable_shared_buffer 
 *  objects that have been copied to or from the original object.
 *
 */

class mutable_shared_buffer {
public:
  using byte_vec = std::vector<std::byte>;
  using size_type = typename byte_vec::size_type;

private:
  std::shared_ptr<byte_vec> m_data;

private:
  friend class const_shared_buffer;

public:

  // default copy and move construction, copy and move assignment
  mutable_shared_buffer(const mutable_shared_buffer&) = default;
  mutable_shared_buffer(mutable_shared_buffer&&) = default;
  mutable_shared_buffer& operator=(const mutable_shared_buffer&) = default;
  mutable_shared_buffer& operator=(mutable_shared_buffer&&) = default;

/**
 *  @brief Default construct the @c mutable_shared_buffer.
 *
 */
  mutable_shared_buffer() noexcept : mutable_shared_buffer(size_type(0)) { }

/**
 *  @brief Construct a @c mutable_shared_buffer with an initial size, contents
 *  set to zero.
 *
 *  Allocate zero initialized space which can be overwritten with data as needed.
 *  The @c data method is called to get access to the underlying @c std::byte 
 *  buffer.
 *
 *  @param sz Size for internal @c std::byte buffer.
 */
  explicit mutable_shared_buffer(size_type sz)
    : m_data(boost::make_shared<byte_vec>(sz)) { }

/**
 *  @brief Construct by copying from a @c std::byte array.
 *
 *  @pre Size cannot be greater than the source buffer.
 *
 *  @param buf @c std::byte array containing buffer of data. The data is
 *  copied into an internal buffer.
 *
 *  @param sz Size of buffer.
 */
  mutable_shared_buffer(const std::byte* buf, size_type sz)
    : m_data(boost::make_shared<byte_vec>(buf, buf+sz)) { }

/**
 *  @brief Construct by copying @c std::bytes from a arbitrary pointer.
 *
 *  This method wraps pointer casts into a @c std::byte pointer. In particular,
 *  this method can be used for @c char pointers, @c void pointers, @ unsigned 
 *  @c char pointers, etc.
 *
 *  @param buf Pointer to a buffer of data. The pointer must be convertible 
 *  to a @c void pointer and then to a @c std::byte pointer.
 *
 *  @param sz Size of buffer.
 */
  template <typename T>
  mutable_shared_buffer(const T* buf, size_type sz)
    : mutable_shared_buffer(static_cast<std::byte*>(static_cast<void*>(buf)), sz) { }

/**
 *  @brief Construct from input iterators.
 *
 *  @pre Valid iterator range.
 *
 *  @param beg Beginning input iterator of range.
 *  @param end Ending input iterator of range.
 *
 */
  template <typename InIt>
  mutable_shared_buffer(InIt beg, InIt end)
    : m_data(boost::make_shared<byte_vec>(beg, end)) { }

/**
 *  @brief Return @c std::byte pointer to beginning of buffer.
 *
 *  This method provides pointer access to the beginning of the buffer. If the
 *  buffer is empty the pointer cannot be dereferenced.
 *
 *  Accessing past the end of the internal buffer results in undefined behavior.
 *
 *  @return @c std::byte pointer to buffer.
 */
  std::byte* data() noexcept { return m_data->data(); }

/**
 *  @brief Return @c const @c std::byte pointer to beginning of buffer.
 *
 *  This method provides pointer access to the beginning of the buffer. If the
 *  buffer is empty the pointer cannot be dereferenced.

 *  @return @c const @c std::byte pointer to buffer.
 */
  const std::byte* data() noexcept const { return m_data->begin(); }

/**
 *  @brief Return size (number of bytes) of buffer.
 *
 *  @return Size of buffer, which may be zero.
 */
  size_type size() noexcept const { return m_data->size(); }

/**
 *  @brief Query to see if size is zero.
 *
 *  @return @c true if empty (size equals zero).
 */
  bool empty() noexcept const { return m_data->empty(); }

/**
 *  @brief Resize internal buffer.
 *
 *  @param sz New size for buffer. If the buffer is expanded, new bytes are added,
 *  each zero initialized. The size can also be contracted.
 *
 *  Resizing to zero results in an empty buffer.
 */
  void resize(size_type sz) { m_data->resize(sz); }

/**
 *  @brief Swap with the contents of another @c mutable_shared_buffer object.
 */
  void swap(mutable_shared_buffer& rhs) noexcept { m_data.swap(rhs.m_data); }

/**
 *  @brief Compare two @c mutable_shared_buffer objects for byte-by-byte equality.
 *
 *  @return @c true if @c size() same for each, and each byte compares @c true.
 */
  bool operator== (const mutable_shared_buffer& rhs) noexcept const { return *m_data == *(rhs.m_data); }  

/**
 *  @brief Compare two @c mutable_shared_buffer objects for inequality.
 *
 *  @return Opposite of @c operator==.
 */
  bool operator!= (const mutable_shared_buffer& rhs) noexcept const { return *m_data != *(rhs.m_data); }

/**
 *  @brief Append a @c std::byte buffer to the end of the internal buffer.
 *
 *  @param buf @c std::byte array containing buffer of data.
 *
 *  @param sz Size of buffer.
 *
 *  @return Reference to @c this (to allow method chaining).
 */
  mutable_shared_buffer& append(const std::byte* buf, size_type sz) {
    size_type old_sz = size();
    resize(old_sz + sz); // set up buffer space
    std::memcpy(data() + old_sz, buf, sz);
    return *this;
  }

/**
 *  @brief Append the contents of another @c mutable_shared_buffer to the end.
 *
 *  @param rhs @c mutable_shared_buffer to append from.
 *
 *  @return Reference to @c this (to allow method chaining).
 */
  mutable_shared_buffer& append(const mutable_shared_buffer& rhs) {
    return append(rhs.data(), rhs.size());
  }

/**
 *  @brief Append the contents of another @c mutable_shared_buffer to the end.
 *
 *  See @c append method for details.
 */
  mutable_shared_buffer& operator+=(const mutable_shared_buffer& rhs) {
    return append(rhs);
  }

/**
 *  @brief Append a single @c std::byte to the end.
 *
 *  @param b Byte to append.
 *
 *  @return Reference to @c this (to allow method chaining).
 */
  mutable_shared_buffer& append(std::byte b) {
    return append(&b, 1);
  }

/**
 *  @brief Append a single @c std::byte to the end.
 *
 *  See @c append method (single @c std::byte) for details.
 */
  mutable_shared_buffer& operator+=(std::byte b) {
    return append(b);
  }

}; // end mutable_shared_buffer class

/**
 *  @brief Swap two @c mutable_shared_buffer objects.
 *
 *  @relates mutable_shared_buffer
 */

inline void swap(mutable_shared_buffer& lhs, mutable_shared_buffer& rhs) {
  lhs.swap(rhs);
}


} // end namespace

#endif
<|MERGE_RESOLUTION|>--- conflicted
+++ resolved
@@ -5,22 +5,12 @@
  *  @brief Reference counted byte buffer classes, both const and mutable versions.
  *
  *  The @c mutable_shared_buffer and @c const_shared_buffer classes provide byte
-<<<<<<< HEAD
  *  buffer classes with internal reference counting. These classes are used within 
  *  the Chops Net library to manage data buffer lifetimes. The @c mutable_shared_buffer 
  *  class can be used to construct a data buffer, and then a @c const_shared_buffer can 
  *  be move constructed from the @c mutable_shared_buffer for use with the asynchronous 
  *  library functions (whether Chops Net or C++ Networking TS or Asio). Besides the 
  *  data buffer lifetime management, these utility classes eliminate data buffer copies.
-=======
- *  oriented buffer classes with internal reference counting. These classes are
- *  used within the Chops Net library to manage data buffer lifetimes, but can also 
- *  be used in application code as utility buffer classes. The @c mutable_shared_buffer 
- *  class can be used to construct a data buffer, and then a @c const_shared_buffer can 
- *  be move constructed from the @c mutable_shared_buffer for use with asynchronous 
- *  library functions (whether Chops Net or C++ Networking TS or Asio). Besides the data 
- *  buffer lifetime management, these utility classes eliminate data buffer copies.
->>>>>>> b4520004
  *
  *  This code is based on and modified from Chris Kohlhoff's Asio example code. It has
  *  been significantly modified by adding a @c mutable_shared_buffer class as well as 
@@ -40,14 +30,10 @@
 #ifndef SHARED_BUFFER_HPP_INCLUDED
 #define SHARED_BUFFER_HPP_INCLUDED
 
-<<<<<<< HEAD
 #include <cstddef> // std::byte
 #include <vector>
 #include <memory> // std::shared_ptr
 
-=======
-#include <optional>
->>>>>>> b4520004
 #include <utility> // std::move, std::move_if_noexcept
 #include <type_traits> // for noexcept specs
 #include <cstring> // std::memcpy
